--- conflicted
+++ resolved
@@ -144,11 +144,7 @@
 
     pub(crate) fn index_ref(&self) -> Option<&Vec<(IVec, PageId)>> {
         match *self {
-<<<<<<< HEAD
             Data::Index(ref ptrs) => Some(ptrs),
-=======
-            Data::Index(ref items) => Some(items),
->>>>>>> 5cb49a6a
             Data::Leaf(_) => None,
         }
     }
