--- conflicted
+++ resolved
@@ -1,11 +1,10 @@
-<<<<<<< HEAD
 # Unreleased
 
 ## Breaking Changes
 
 * The "no_metrics" anti-feature has been replaced with
   the "metrics" positive feature.
-=======
+
 # 0.34.4
 
 ## New Features
@@ -30,7 +29,6 @@
 ## New Features
 
 * #1146 added `TransactionalTree::generate_id`
->>>>>>> 522847e8
 
 # 0.34.2
 
